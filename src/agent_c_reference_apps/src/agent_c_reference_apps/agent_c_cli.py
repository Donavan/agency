--- conflicted
+++ resolved
@@ -1,5 +1,3 @@
-import asyncio
-import json
 import os
 import queue
 import logging
@@ -9,7 +7,6 @@
 
 from dotenv import load_dotenv
 
-
 from agent_c.models.input import AudioInput
 from agent_c.models.input.image_input import ImageInput
 from agent_c_tools import LocalStorageWorkspace
@@ -32,7 +29,7 @@
 
 
 # Ensure all our toolsets get registered
-#from agent_c_tools.tools import *  # noqa
+from agent_c_tools.tools import *  # noqa
 from agent_c_tools.tools.user_bio.prompt import UserBioSection
 
 
@@ -87,13 +84,8 @@
         # "Assistant Personality" allows the user to change the tone of the responses as long as the change doesn't conflict with rules in the
         #                         `Operating Guidelines` portion of the prompt. So "from not on talk like a pirate" works just fine.
         self.user_prefs: List[UserPreference] = [AddressMeAsPreference(), AssistantPersonalityPreference()]
-<<<<<<< HEAD
-        self.current_chat_log: Union[list[dict], None] = None
-
-=======
         self.current_chat_log: Optional[list[dict]] = None
         self.can_use_tools = True
->>>>>>> 6adacd47
 
     def __init_workspaces(self):
         self.logger.debug("Initializing Workspaces...")
@@ -179,7 +171,7 @@
     def __print_session_banner(self):
         self.chat_ui.show_session_info(self.session_manager)
 
-    async def __init_chat_agent(self, agent_cls, persona_prompt: str):
+    async def __init_gpt_chat_agent(self, persona_prompt: str):
         """
         This sets up the chat agent for the current session.
         Here's where we declare the toolsets we want to use with the agent as well as how our system prompt will look.
@@ -187,7 +179,10 @@
         Args:
             persona_prompt (str): The prompt to initialize the ChatAgent with.
         """
-        self.logger.debug("Initializing Chat Agent...")
+        self.logger.debug("Initializing GPT Chat Agent...")
+        # Declare a "tool chest" of toolsets for the model.
+        # In this reference app we're not supplying a tool_classes parameter so it will grab the "kitchen sink"
+        # of all tool classes that have been registered.
         self.tool_chest = ToolChest()
         tool_opts = {'tool_cache': self.tool_cache, 'session_manager': self.session_manager, 'user_preferences': self.user_prefs,
                      'workspaces': self.workspaces, 'streaming_callback': self.chat_callback}
@@ -207,41 +202,7 @@
         # Anything outside the operating guidelines is basically helpful information for the model to know.
         # These are demo sections that tell the model a little about the user as well as things like the current date / time.
         info_sections = [HelpfulInfoStartSection(),
-<<<<<<< HEAD
-                         EnvironmentInfoSection(session_manager=self.session_manager, voice_tools=self.tool_chest.active_tools.get('voice')),
-                         UserBioSection(session_manager=self.session_manager)]
-
-        self.logger.debug("Initializing GPT Chat Agent... Initializing agent...")
-        # FINALLY we create the agent
-        self.agent: GPTChatAgent = GPTChatAgent(prompt_builder=PromptBuilder(sections=operating_sections + info_sections),
-                                                model_name=self.model_name,
-                                                tool_chest=self.tool_chest,
-                                                streaming_callback=self.chat_callback,
-                                                output_format=self.agent_output_format)
-
-    async def __init_claude_chat_agent(self, persona_prompt: str):
-        self.logger.debug("Initializing Claude Chat Agent...")
-        operating_sections = [
-            CoreInstructionSection(template="<operating_guidelines>\n"),
-            PersonaSection(template=persona_prompt),
-            EndOperatingGuideLinesSection()
-        ]
-
-        self.tool_chest = ToolChest()
-
-        # These are the default and extra options for the various toolsets, since the toolsets all use kwargs
-        # we can send them the whole bag of options without worry.
-        tool_opts = {'tool_cache': self.tool_cache, 'session_manager': self.session_manager, 'user_preferences': self.user_prefs,
-                     'workspaces': self.workspaces, 'streaming_callback': self.chat_callback}
-
-        await self.tool_chest.init_tools(**tool_opts)
-
-        # These are demo sections that tell the model a little about the user as well as things like the current date / time.
-        info_sections = [HelpfulInfoStartSection(),
-                         EnvironmentInfoSection(session_manager=self.session_manager, voice_tools=None),
-=======
                          EnvironmentInfoSection(session_manager=self.session_manager, voice_tools=self.tool_chest.active_tools.get('voice'), agent_voice=self.agent_voice),
->>>>>>> 6adacd47
                          UserBioSection(session_manager=self.session_manager)]
 
         self.logger.debug("Initializing Chat Agent... Initializing agent...")
